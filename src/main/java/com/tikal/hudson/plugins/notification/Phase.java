--- conflicted
+++ resolved
@@ -35,11 +35,7 @@
         if ( property == null ){ return; }
         
         for ( Endpoint target : property.getEndpoints()) {
-<<<<<<< HEAD
-            if (isRun(target) && !target.getUrl().isEmpty()) {
-=======
-            if ( isRun( target, run.getResult() )) {
->>>>>>> 5b8efbb0
+            if (isRun(target, run.getResult()) && !target.getUrl().isEmpty()) {
                 listener.getLogger().println( String.format( "Notifying endpoint '%s'", target ));
 
                 try {
